#!/usr/bin/env python

# Copyright (C) 2014 Oleh Prypin <blaxpirit@gmail.com>
# 
# This file is part of SixCells.
# 
# SixCells is free software: you can redistribute it and/or modify
# it under the terms of the GNU General Public License as published by
# the Free Software Foundation, either version 3 of the License, or
# (at your option) any later version.
# 
# SixCells is distributed in the hope that it will be useful,
# but WITHOUT ANY WARRANTY; without even the implied warranty of
# MERCHANTABILITY or FITNESS FOR A PARTICULAR PURPOSE.  See the
# GNU General Public License for more details.
# 
# You should have received a copy of the GNU General Public License
# along with SixCells.  If not, see <http://www.gnu.org/licenses/>.


import sys
import itertools
import collections

import common
from common import *
try:
    from solver import *
except ImportError:
    solve = None

from qt import Signal
from qt.core import QRectF, QTimer
from qt.gui import QPolygonF, QPen, QPainter, QTransform, QKeySequence
from qt.widgets import QApplication, QGraphicsView, QMainWindow, QFileDialog, QShortcut


class Cell(common.Cell):
    def __init__(self):
        common.Cell.__init__(self)
        
        self.value = None
        
        self._buttons_down = set()

    def mousePressEvent(self, e):
        self._buttons_down.add(e.button())
        if self.scene().playtest and qt.LeftButton in self._buttons_down and qt.RightButton in self._buttons_down:
            self.kind = self.unknown
            return
        if e.button()==qt.LeftButton:
            want = Cell.full
        elif e.button()==qt.RightButton:
            want = Cell.empty
        else:
            return
        if self.kind is Cell.unknown:
            if self.actual==want:
                self.kind = self.actual
            else:
                self.scene().mistakes += 1
    
    def mouseReleaseEvent(self, e):
        self._buttons_down.remove(e.button())


    @setter_property
    def kind(self, value):
        rem = 0
        if self.kind is Cell.unknown and value is Cell.full:
            rem = -1
        if self.kind is not Cell.unknown and value is Cell.unknown:
            rem = 1
        yield value
        if rem and self.scene():
            self.scene().remaining += rem
        self.upd()
    

class Column(common.Column):
    def __init__(self):
        common.Column.__init__(self)
        self.beam = False
    
    @event_property
    def beam(self):
        if self.scene():
            self.scene().update()
    
    @property
    def hidden(self):
        return self.opacity()<1
    @hidden.setter
    def hidden(self, value):
        self.setOpacity(0.2 if value else 1)
    
    def mousePressEvent(self, e):
        if e.button()==qt.LeftButton:
            self.beam = not self.beam
        elif e.button()==qt.RightButton:
            self.hidden = not self.hidden
            self.beam = False


class Scene(common.Scene):
    text_changed = Signal()

    def __init__(self):
        common.Scene.__init__(self)
        
        self.remaining = 0
        self.mistakes = 0
        
        self.solving = False

    @event_property
    def remaining(self):
        self.text_changed.emit()

    @event_property
    def mistakes(self):
        self.text_changed.emit()
    
    def drawForeground(self, g, rect):
        g.setBrush(Color.beam)
        g.setPen(QPen(no_pen))
        for it in self.all(Column):
            if it.beam:
                poly = QPolygonF(QRectF(-0.03, 0.525, 0.06, 1e6))
                poly = QTransform().translate(it.scenePos().x(), it.scenePos().y()).rotate(it.rotation()).map(poly)
                poly = poly.intersected(QPolygonF(rect))
                g.drawConvexPolygon(poly)
    
<<<<<<< HEAD
    def solve_simple(self):
        cells, columns, known, related = solve_assist(self)
    
        for cur in itertools.chain(known, columns):
            if not any(x.kind is Cell.unknown for x in cur.members):
                continue
            if cur.value is not None:
                # Fill up remaining fulls
                if cur.value==sum(1 for x in cur.members if x.kind is not Cell.empty):
                    for x in cur.members:
                        if x.kind is Cell.unknown:
                            x.proven(Cell.full)
                    if isinstance(cur, Column):
                        cur.hidden = True
                    yield
                # Fill up remaining empties
                if len(cur.members)-cur.value==sum(1 for x in cur.members if x.kind is not Cell.full):
                    for x in cur.members:
                        if x.kind is Cell.unknown:
                            x.proven(Cell.empty)
                    if isinstance(cur, Column):
                        cur.hidden = True
                    yield

    #def is_possible(self, assumed, max_depth=None, depth=0):
        #cells, columns, known, related = self.solve_assist()
        
        #def kind(x):
            #try:
                #return assumed[x]
            #except KeyError:
                #return x.kind
        
        #all_related = set(itertools.chain.from_iterable((x for x in related[cur] if isinstance(x, Column) or (x.kind is not Cell.unknown and x.value is not None)) for cur in assumed))
        
        #for cur in all_related:
            #if sum(1 for x in cur.members if kind(x) is Cell.full)>cur.value:
                #return False
            #if sum(1 for x in cur.members if kind(x) is Cell.empty)>len(cur.members)-cur.value:
                #return False
            #if cur.together is not None and cur.value>1:
                #if isinstance(cur, Cell):
                    #together = all_grouped({x for x in cur.members if kind(x) is Cell.full}, key=Cell.is_neighbor)
                #else:
                    #groups = list(itertools.groupby(cur.members, key=lambda x: kind(x) is Cell.full))
                    #together = sum(1 for k, gr in groups if k)<=1
                #if not cur.together and together and cur.value>=#TODO
        #return True


    #def solve_negative_proof(self):
=======
    def solve_assist(self):
        try:
            self.cells
        except AttributeError:
            self.cells = list(self.all(Cell))
            self.columns = list(self.all(Column))
            
            self.related = collections.defaultdict(set)
            for cur in itertools.chain(self.cells, self.columns):
                for x in cur.members:
                    self.related[x].add(cur)
        
        known = {it: it.kind for it in self.cells if it.kind is not Cell.unknown}
        
        return self.cells, self.columns, known, self.related

    
    #def solve_simple(self):
>>>>>>> 9be3aaf7
        #cells, columns, known, related = self.solve_assist()
    
        #for cur in itertools.chain(known, columns):
            #if not any(x.kind is Cell.unknown for x in cur.members):
                #continue
            #if cur.value is not None:
                ## Fill up remaining fulls
                #if cur.value==sum(1 for x in cur.members if x.kind is not Cell.empty):
                    #for x in cur.members:
                        #if x.kind is Cell.unknown:
                            #x.proven(Cell.full)
                    #if isinstance(cur, Column):
                        #cur.hidden = True
                    #yield
                ## Fill up remaining empties
                #if len(cur.members)-cur.value==sum(1 for x in cur.members if x.kind is not Cell.full):
                    #for x in cur.members:
                        #if x.kind is Cell.unknown:
                            #x.proven(Cell.empty)
                    #if isinstance(cur, Column):
                        #cur.hidden = True
                    #yield

    
    def solve_step(self):
        """Derive everything that can be concluded from the current state.
        Return whether progress has been made."""
        if self.solving:
            return
        self.confirm_proven()
        self.solving = True
        progress = False
        for cell, value in solve(self):
            try:
                assert cell.actual==value
            except AssertionError:
                cell.setPen(QPen(qt.red, 0.2))
                raise
            cell.proven = True
            cell.upd()
            progress = True
            app.processEvents()
            if not self.solving:
                break
        
        self.solving = False
        
        for cell in self.all(Cell):
            try:
                cell.proven
                cell.setBrush(Color.revealed_border)
            except AttributeError:
                pass
        
        return progress
    
    def solve_complete(self):
        """Continue solving until stuck.
        Return whether the entire level could be uncovered."""
        while self.solve_step():
            continue
        
        # If it identified all blue cells, it'll have the rest uncovered as well
        return self.remaining == 0

    def confirm_proven(self):
        for cell in self.all(Cell):
            try:
                del cell.proven
                cell.kind = cell.actual
                cell.upd()
            except AttributeError:
                pass
    def clear_proven(self):
        for cell in self.all(Cell):
            try:
                del cell.proven
                cell.upd()
            except AttributeError:
                pass

class View(QGraphicsView):
    def __init__(self, scene):
        QGraphicsView.__init__(self, scene)
        self.scene = scene
        self.scene.text_changed.connect(self.viewport().update) # ensure a full redraw
        self.setRenderHints(self.renderHints()|QPainter.Antialiasing)
        self.setHorizontalScrollBarPolicy(qt.ScrollBarAlwaysOff)
        self.setVerticalScrollBarPolicy(qt.ScrollBarAlwaysOff)

    def resizeEvent(self, e):
        QGraphicsView.resizeEvent(self, e)
        if not self.scene.playtest:
            self.fit()

    def fit(self):
        self.fitInView(self.scene.itemsBoundingRect().adjusted(-0.5, -0.5, 0.5, 0.5), qt.KeepAspectRatio)
    
    def paintEvent(self, e):
        QGraphicsView.paintEvent(self, e)
        g = QPainter(self.viewport())
        g.setRenderHints(self.renderHints())
        try:
            font = self._text_font
        except AttributeError:
            self._text_font = font = g.font()
            font.setPointSize(font.pointSize()*3 if font.pointSize()>0 else 30)
        g.setFont(font)
        try:
            txt = ('{r} ({m})' if self.scene.mistakes else '{r}').format(r=self.scene.remaining, m=self.scene.mistakes)
            g.drawText(self.viewport().rect().adjusted(5, 2, -5, -2), qt.AlignTop|qt.AlignRight, txt)
        except AttributeError:
            pass

    def wheelEvent(self, e):
        pass


class MainWindow(QMainWindow):
    def __init__(self, playtest=False):
        QMainWindow.__init__(self)
        
        if not playtest:
            self.resize(1280, 720)

        self.scene = Scene()

        self.view = View(self.scene)
        self.setCentralWidget(self.view)

        self.scene.playtest = self.playtest = playtest
        
        self.setWindowTitle("SixCells Player")
        
        menu = self.menuBar().addMenu("File")
        if not playtest:
            action = menu.addAction("Open...", self.open_file, QKeySequence.Open)
            menu.addSeparator()
        action = menu.addAction("Quit", self.close, QKeySequence('Tab') if playtest else QKeySequence.Quit)
        if playtest:
            QShortcut(QKeySequence('`'), self, action.trigger)
        else:
            QShortcut(QKeySequence.Close, self, action.trigger)
        QShortcut(QKeySequence.Quit, self, action.trigger)
        
        menu = self.menuBar().addMenu("Solve")
        menu.setEnabled(solve is not None)
        action = menu.addAction("One Step", self.scene.solve_step, QKeySequence("S"))
        action = menu.addAction("Confirm Revealed", self.scene.confirm_proven, QKeySequence("C"))
        action = menu.addAction("Clear Revealed", self.scene.clear_proven, QKeySequence("X"))
        menu.addSeparator()
        action = menu.addAction("Solve Completely", self.scene.solve_complete)
        
        menu = self.menuBar().addMenu("Help")
        action = menu.addAction("Instructions", help, QKeySequence.HelpContents)
        action = menu.addAction("About", lambda: about(self.windowTitle()))
        
    
    def open_file(self, fn=None):
        if not fn:
            try:
                dialog = QFileDialog.getOpenFileNameAndFilter
            except AttributeError:
                dialog = QFileDialog.getOpenFileName
            fn, _ = dialog(self, "Open", filter="SixCells level (*sixcells *.sixcells.gz)")
        if not fn:
            return
        self.scene.clear()
        try:
            gz = fn.endswith('.gz')
        except AttributeError:
            gz = False
        load(fn, self.scene, gz=gz, Cell=Cell, Column=Column)
        if not self.playtest:
            self.view.fit()
        remaining = 0
        for it in self.scene.all(Cell):
            it.actual = it.kind
            if not it.revealed:
                if it.kind == Cell.full:
                    remaining += 1
                it.kind = Cell.unknown
        self.scene.remaining = remaining
        self.scene.mistakes = 0
    
    def closeEvent(self):
        self.scene.solving = False


def main(f=None):
    global app, window
    
    app = QApplication(sys.argv)
    
    window = MainWindow()
    window.showMaximized()
    
    if not f and len(sys.argv[1:])==1:
        f = sys.argv[1]
    if f:
        QTimer.singleShot(0, lambda: window.open_file(f))

    app.exec_()

if __name__=='__main__':
    main()<|MERGE_RESOLUTION|>--- conflicted
+++ resolved
@@ -131,7 +131,6 @@
                 poly = poly.intersected(QPolygonF(rect))
                 g.drawConvexPolygon(poly)
     
-<<<<<<< HEAD
     def solve_simple(self):
         cells, columns, known, related = solve_assist(self)
     
@@ -183,26 +182,6 @@
 
 
     #def solve_negative_proof(self):
-=======
-    def solve_assist(self):
-        try:
-            self.cells
-        except AttributeError:
-            self.cells = list(self.all(Cell))
-            self.columns = list(self.all(Column))
-            
-            self.related = collections.defaultdict(set)
-            for cur in itertools.chain(self.cells, self.columns):
-                for x in cur.members:
-                    self.related[x].add(cur)
-        
-        known = {it: it.kind for it in self.cells if it.kind is not Cell.unknown}
-        
-        return self.cells, self.columns, known, self.related
-
-    
-    #def solve_simple(self):
->>>>>>> 9be3aaf7
         #cells, columns, known, related = self.solve_assist()
     
         #for cur in itertools.chain(known, columns):
