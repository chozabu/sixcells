# Copyright (C) 2014 Oleh Prypin <blaxpirit@gmail.com>
# 
# This file is part of SixCells.
# 
# SixCells is free software: you can redistribute it and/or modify
# it under the terms of the GNU General Public License as published by
# the Free Software Foundation, either version 3 of the License, or
# (at your option) any later version.
# 
# SixCells is distributed in the hope that it will be useful,
# but WITHOUT ANY WARRANTY; without even the implied warranty of
# MERCHANTABILITY or FITNESS FOR A PARTICULAR PURPOSE.  See the
# GNU General Public License for more details.
# 
# You should have received a copy of the GNU General Public License
# along with SixCells.  If not, see <http://www.gnu.org/licenses/>.


__version__ = '0.4.6.1'

import sys
import os.path
import math
import collections
import json
import io
import gzip

try:
    script_path = os.path.dirname(os.path.abspath(__FILE__))
except NameError:
    script_path = os.path.dirname(os.path.abspath(sys.argv[0]))

def here(*args):
    return os.path.join(script_path, *args)

sys.path.insert(0, here('universal-qt'))
import qt
qt.init()
from qt.core import QPointF
from qt.gui import QPolygonF, QPen, QColor, QDesktopServices
from qt.widgets import QGraphicsPolygonItem, QGraphicsSimpleTextItem, QMessageBox, QGraphicsScene

from util import *



tau = 2*math.pi # 360 degrees is better than 180 degrees
cos30 = math.cos(tau/12)

class Color(object):
    yellow = QColor(255, 175, 41)
    yellow_border = QColor(255, 159, 0)
    blue = QColor(5, 164, 235)
    blue_border = QColor(20, 156, 216)
    black = QColor(62, 62, 62)
    black_border = QColor(44, 47, 49)
    light_text = QColor(255, 255, 255)
    dark_text = QColor(73, 73, 73)
    border = qt.white
    beam = QColor(220, 220, 220, 140)
    flower = QColor(220, 220, 220, 128)
    flower_border = QColor(128, 128, 128, 192)
    revealed_border = QColor(0, 255, 128)
    selection = qt.black
    proven = QColor(0, 160, 0)


no_pen = QPen(qt.transparent, 1e-10, qt.NoPen)


def fit_inside(parent, item, k):
    "Fit one QGraphicsItem inside another, scale by height and center it"
    sb = parent.boundingRect()
    tb = item.boundingRect()
    item.setScale(sb.height()/tb.height()*k)
    tb = item.mapRectToItem(parent, item.boundingRect())
    item.setPos(sb.center()-QPointF(tb.size().width()/2, tb.size().height()/2))


class Cell(QGraphicsPolygonItem):
    "Hexagonal cell"
    unknown = None
    empty = False
    full = True
    
    def __init__(self):
        # This item is a hexagon. Define its points.
        # It will be 0.49*2+0.03 = 1.01 units high, so neighbors will slightly collide.
        poly = QPolygonF()
        l = 0.49/cos30
        # There is also a smaller inner part, for looks.
        inner_poly = QPolygonF()
        il = 0.77*l
        for i in range(6):
            a = i*tau/6-tau/12
            poly.append(QPointF(l*math.sin(a), -l*math.cos(a)))
            inner_poly.append(QPointF(il*math.sin(a), -il*math.cos(a)))
        
        QGraphicsPolygonItem.__init__(self, poly)

        self._inner = QGraphicsPolygonItem(inner_poly)
        self._inner.setPen(no_pen)

        pen = QPen(Color.border, 0.03)
        pen.setJoinStyle(qt.MiterJoin)
        self.setPen(pen)

        self._text = QGraphicsSimpleTextItem('{?}')
        self._text.setBrush(Color.light_text)
        
        self._kind = Cell.unknown
    
    @event_property
    def kind(self):
        self.upd()
    
    @property
    def text(self):
        return self._text.text()
    @text.setter
    def text(self, value):
        self._text.setText(value)
        if value:
            fit_inside(self, self._text, 0.5)
    
    def is_neighbor(self, other):
        return other in self.neighbors
    
    def upd(self, first=True):
        if self.kind is Cell.unknown:
            self.setBrush(Color.yellow_border)
            self._inner.setBrush(Color.yellow)
            self.text = ''
        elif self.kind is Cell.empty:
            self.setBrush(Color.black_border)
            self._inner.setBrush(Color.black)
        elif self.kind is Cell.full:
            self.setBrush(Color.blue_border)
            self._inner.setBrush(Color.blue)
        
        if self.kind is not Cell.unknown and self.value is not None:
            txt = str(self.value)
            together = self.together
            if together is not None:
                txt = ('{{{}}}' if together else '-{}-').format(txt)
        else:
            txt = '?' if self.kind is Cell.empty else ''
        
        self.text = txt
        
        self.update()
    
    def paint(self, g, option, widget):
        QGraphicsPolygonItem.paint(self, g, option, widget)
        self._inner.paint(g, option, widget)
        g.setTransform(self._text.sceneTransform(), True)
        self._text.paint(g, option, widget)



class Column(QGraphicsPolygonItem):
    "Column number marker"
    def __init__(self):
        # The collision box is rectangular
        poly = QPolygonF()
        poly.append(QPointF(-0.25, 0.48))
        poly.append(QPointF(-0.25, 0.02))
        poly.append(QPointF(0.25, 0.02))
        poly.append(QPointF(0.25, 0.48))
        #l = 0.49/cos30
        #for i in range(6):
            #a = i*tau/6-tau/12
            #poly.append(QPointF(l*math.sin(a), -l*math.cos(a)))
        
        QGraphicsPolygonItem.__init__(self, poly)

        self.setBrush(QColor(255, 255, 255, 0))
        #self.setPen(QPen(qt.red, 0))
        self.setPen(no_pen)
        
        self._text = QGraphicsSimpleTextItem('v')
        self._text.setBrush(Color.dark_text)
        fit_inside(self, self._text, 0.8)
        #self._text.setY(self.text._y()+0.2)

    @property
    def text(self):
        return self._text.text()
    @text.setter
    def text(self, value):
        self._text.setText(value)
        if value:
            self._text.setX(-self._text.boundingRect().width()*self._text.scale()/2)

    def upd(self):
        txt = str(self.value)
        together = self.together
        if together is not None:
            txt = ('{{{}}}' if together else '-{}-').format(txt)
        self.text = txt
        self.update()

    def paint(self, g, option, widget):
        QGraphicsPolygonItem.paint(self, g, option, widget)
        g.setTransform(self._text.sceneTransform(), True)
        self._text.paint(g, option, widget)


class Scene(QGraphicsScene):
    def __init__(self):
        QGraphicsScene.__init__(self)
        self.description = None
    
    def all(self, types=(Cell, Column)):
        return (it for it in self.items() if isinstance(it, types))

    def full_upd(self):
        for it in self.all(Cell):
            it.upd(False)
        for it in self.all(Column):
            it.upd()


def _save_common(j, it):
    if it.value is not None:
        j['value'] = it.value
    if it.together is not None:
        j['together'] = it.together
    j['x'] = it.x()
    j['y'] = it.y()

def save(scene, resume=False):
    cells = list(scene.all(Cell))[::-1]
    columns = list(scene.all(Column))[::-1]

    cells_j, columns_j = [], []
    
    for i, it in enumerate(cells):
        j = collections.OrderedDict()
        j['id'] = i
        j['kind'] = 0 if it.kind is Cell.empty else 1 if it.kind is Cell.full else -1
        neighbors = sorted(it.neighbors, key=lambda n: (angle(it, n)+0.01)%tau)
        j['neighbors'] = [cells.index(x) for x in neighbors]
        if it.show_info and it.value is not None:
            if it.kind is Cell.empty:
                j['members'] = j['neighbors']
            else:
                j['members'] = [cells.index(x) for x in it.members]
        if it.revealed or (resume and getattr(it, 'revealed_resume', False)):
            j['revealed'] = True
        _save_common(j, it)
        cells_j.append(j)
    
    for it in columns:
        j = collections.OrderedDict()
        if it.rotation()<-45: key = lambda it: it.x()
        elif it.rotation()>45: key = lambda it: -it.x()
        else: key = lambda it: it.y()
        j['members'] = [cells.index(n) for n in sorted(it.members, key=key)]
        _save_common(j, it)
        j['angle'] = round(it.rotation())
        
        columns_j.append(j)
    
<<<<<<< HEAD
    return (
        collections.OrderedDict([('version', 1), ('cells', cells_j), ('columns', columns_j)]),
        cells, columns
    )

def save_file(file, scene, resume=False, pretty=False, gz=False):
    result, _, _ = save(scene, resume)
=======
    result = collections.OrderedDict([('version', 1), ('cells', cells_j), ('columns', columns_j)])
    
    if scene.description is not None:
        result['description'] = scene.description
    
>>>>>>> 0aca669f
    if isinstance(file, basestring):
        file = (gzip.open if gz else io.open)(file, 'wb')
    if pretty:
        result = json.dumps(result, indent=1, separators=(',', ': '))
        # Edit the resulting JSON string to join together the numbers that are alone in a line
        lines = result.splitlines(True)
        for i, line in enumerate(lines):
            if line.strip().rstrip(',').isdigit():
                lines[i-1] = lines[i-1].rstrip()+('' if '[' in lines[i-1] else ' ')
                lines[i] = line.strip()
                lines[i+1] = lines[i+1].lstrip()
        result = ''.join(lines)
    else:
        result = json.dumps(result, separators=(',', ':'))
    file.write(result.encode('ascii'))


def load(struct, scene, Cell=Cell, Column=Column):
    by_id = [None]*len(struct['cells'])
    
    for j in struct['cells']:
        it = Cell()
        it.id = j['id']
        by_id[it.id] = it
        it.kind = [Cell.empty, Cell.full, Cell.unknown][j['kind']]
        it._neighbors = j.get('neighbors')
        it._members = j.get('members') or []
        it.revealed = j.get('revealed', False)
        it.together = j.get('together', j.get('together', None))
        it.setX(j['x'])
        it.setY(j['y'])
        it.value = j.get('value')
    for it in by_id:
        try:
            it.neighbors = [by_id[i] for i in it._neighbors]
        except (TypeError, AttributeError): pass
        del it._neighbors
        try:
            it.members = [by_id[i] for i in it._members]
        except AttributeError: pass
        del it._members
        scene.addItem(it)
    
    for j in struct['columns']:
        it = Column()
        try:
            it.members = [by_id[i] for i in j['members']]
        except AttributeError: pass
        it.together = j.get('together', j.get('together', None))
        it.setX(j['x'])
        it.setY(j['y'])
        it.setRotation(j.get('angle') or 1e-3) # not zero so font doesn't look different from rotated variants
        try:
            it.value = j['value']
        except AttributeError: pass
        scene.addItem(it)
    
    scene.description = jj['description'] if 'description' in jj else None
    scene.full_upd()

def load_file(file, scene, Cell=Cell, Column=Column, gz=False):
    if isinstance(file, basestring):
        file = (gzip.open if gz else io.open)(file, 'rb')
    jj = file.read().decode('ascii')
    try:
        jj = json.loads(jj)
    except Exception as e:
        QMessageBox.warning(None, "Error", "Error while parsing JSON:\n{}".format(e))
        return False
    load(jj, scene, Cell=Cell, Column=Column)


#def hexcells_pos(x, y):
    #return round(x/cos30), round(y*2)

#def save_hexcells(file, scene):
    #grid = {}
    #for it in scene.all():
        #if isinstance(it, (Cell, Column)):
            ## Columns that are right above a cell are actually lower in this format than what this editor deals with
            #dy = 0.5 if (isinstance(it, Column) and round(it.rotation())==0) else 0
            #grid[hexcells_pos(it.x(), it.y()+dy)] = it
    #min_x, max_x = minmax([x for x, y in grid])
    #min_y, max_y = minmax([y for x, y in grid])
    #mid_x, mid_y = (min_x+max_x)//2, (min_y+max_y)//2
    #min_t, max_t = 0, 32
    #mid_t = (min_t+max_t)//2
    #grid = {(x-mid_x+mid_t, y-mid_y+mid_t): it for (x, y), it in grid.items()}
    #min_x, max_x = minmax([x for x, y in grid])
    #min_y, max_y = minmax([y for x, y in grid])
    #if min_x<min_t or max_x>max_t:
        #raise ValueError("This level is too wide to fit into Cellcells format")
    #if min_y<min_t or min_y>max_t:
        #raise ValueError("This level is too high to fit into Cellcells format")
    #result = [[['-', '-', '-'] for x in range(0, max_t+1)] for y in range(0, max_t+1)]
    #for (x, y), it in grid.items():
        #r = result[y][x]
        #if isinstance(it, Column):
            #r[0] = {-90: '>', -60: '\\', 0: 'v', 60: '/', 90: '<'}[round(it.rotation())]
        #else:
            #r[0] = '1' if it.kind is Cell.full else '0'
        #if it.value is not None:
            #if it.together is not None:
                #r[1] = 'c' if it.together else 'n'
            #else:
                #r[1] = 'x'
        #if isinstance(it, Cell) and it.revealed:
            #r[2] = 'r'
    #result = '\n'.join(' '.join(''.join(part) for part in line) for line in result)
    #if isinstance(file, basestring):
        #file = io.open(file, 'wb')
    #file.write(result.encode('ascii'))

    

def about(app):
    try:
        import pulp
    except ImportError:
        pulp_version = "(missing!)"
    else:
        pulp_version = pulp.VERSION
    
    QMessageBox.information(None, "About", """
        <h1>{}</h1>
        <h3>Version {}</h3>

        <p>&copy; 2014 Oleh Prypin &lt;<a href="mailto:blaxpirit@gmail.com">blaxpirit@gmail.com</a>&gt;<br/>
           &copy; 2014 Stefan Walzer &lt;<a href="mailto:sekti@gmx.net">sekti@gmx.net</a>&gt;</p>

        <p>License: <a href="http://www.gnu.org/licenses/gpl.txt">GNU General Public License Version 3</a></p>

        Using:
        <ul>
        <li>Python {}
        <li>Qt {}
        <li>{} {}
        <li>PuLP {}
        </ul>
    """.format(
        app, __version__,
        sys.version.split(' ', 1)[0],
        qt.version_str,
        qt.module, qt.module_version_str,
        pulp_version
    ))

def help():
    QDesktopServices.openUrl('https://github.com/blaxpirit/sixcells/#readme')<|MERGE_RESOLUTION|>--- conflicted
+++ resolved
@@ -263,21 +263,15 @@
         
         columns_j.append(j)
     
-<<<<<<< HEAD
-    return (
-        collections.OrderedDict([('version', 1), ('cells', cells_j), ('columns', columns_j)]),
-        cells, columns
-    )
+    struct = collections.OrderedDict([('version', 1), ('cells', cells_j), ('columns', columns_j)])
+    if scene.description:
+        struct['description'] = scene.description
+
+    return (struct, cells, columns)
 
 def save_file(file, scene, resume=False, pretty=False, gz=False):
     result, _, _ = save(scene, resume)
-=======
-    result = collections.OrderedDict([('version', 1), ('cells', cells_j), ('columns', columns_j)])
-    
-    if scene.description is not None:
-        result['description'] = scene.description
-    
->>>>>>> 0aca669f
+
     if isinstance(file, basestring):
         file = (gzip.open if gz else io.open)(file, 'wb')
     if pretty:
