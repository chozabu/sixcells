# Copyright (C) 2014 Stefan Walzer <sekti@gmx.net>
# 
# This file is part of SixCells.
# 
# SixCells is free software: you can redistribute it and/or modify
# it under the terms of the GNU General Public License as published by
# the Free Software Foundation, either version 3 of the License, or
# (at your option) any later version.
# 
# SixCells is distributed in the hope that it will be useful,
# but WITHOUT ANY WARRANTY; without even the implied warranty of
# MERCHANTABILITY or FITNESS FOR A PARTICULAR PURPOSE.  See the
# GNU General Public License for more details.
# 
# You should have received a copy of the GNU General Public License
# along with SixCells.  If not, see <http://www.gnu.org/licenses/>.


"""A linear programming solver for hexcells"""
# i.e.: throwing the big-boy-tools at inocent little Hexcells levels

import os
import os.path

from pulp import *

from common import *

<<<<<<< HEAD
def solve_assist(self):
    cells   = list(self.all(Cell))
    columns = list(self.all(Column))
    
    # related contains all the active conditions
    # a cell is a part of
    related = collections.defaultdict(set)
    for cur in itertools.chain(cells, columns):
        # Ignore unrevealed or uninformative cells
        if isinstance(cur, Cell) and (cur.kind is None or cur.value is None):
            continue
        
        for x in cur.members:
            related[x].add(cur)
    
    known = {it: it.kind for it in cells if it.kind is not Cell.unknown}
    
    return cells, columns, known, related

=======
>>>>>>> 9be3aaf7

# Should return the solver that will be
# invoked by PuLP to solve the MILPs.
def get_solver():
    # Windows: The glpsol.exe and glpsol*.dll should be
    #          provided by use. However, PuLP will not
    #          find them, even if they are in the current
    #          directory, unless we explicitely tell PuLP
    #          where to look.
    path = os.path.join(os.getcwd(), 'glpsol.exe')
    if GLPK(path).available():
        return GLPK(path, msg=0)
    
    # Other OS: There will be no glpsol.exe, but we don't need one:
    #           Assume there is a solver installed and
    #           have pulp find and decide on one.
    # TODO: Test several solvers in non-windows Environments.
    return None
    
def solve(scene):
    
    # Optimisation TODO: Determine equivalance classes of variables.
    # Optimisation TODO: Remember cases for variables that did happen.
    # Optimisation TODO: Try to minimise/maximise several vars at once.
    
    # Get Relevant Game Data:
    # cells: All cells regardless of state (TODO: Filter those that are done)
    # columns: All columns regardless of state (TODO: Filter those that are done)
    # known: revealed cells
    # related: Maps a cell to all relevant constraints (cells and columns) that it is a member of
<<<<<<< HEAD
    cells, columns, known, related = solve_assist(self)
=======
    cells, columns, known, related = scene.solve_assist()
>>>>>>> 9be3aaf7
    
    # The MILP Problem (managed by PuLP)
    # all variables and constraint will be added to this problem
    problem = LpProblem("HexcellsMILP", LpMinimize)
    
    # Dictionary of Variables.
    # For every cell there is a boolean variable
    # The value of 1 means the cell is blue, 0 means the cell is black.
    # The eventual goal is to determine combinations of values fulfilling all constraints.
    dic     = LpVariable.dicts('v', [str(cell.id) for cell in cells], 0, 1, 'Binary')
    
    # Convenience: Maps a cell to the corresponding variable:
    def get_var(cell):
        return dic[str(cell.id)]
    
    total    = sum(1 for cell in cells if cell.kind is Cell.full) + scene.remaining
    problem += lpSum(get_var(cell) for cell in cells) == total
    
    # Constraints equivalent to column number information
    for col in columns:
        # The sum of all cells in that column is the column value
        problem += lpSum(get_var(cell) for cell in col.members) == col.value
        
        # Additional information (together/seperated) available?
        if col.together is not None:
            if col.together:
                # For {n}, cells that are at least n appart cannot be both blue.
                # Example: For {3}, the configurations X??X, X???X, X????X, ... are impossible.
                for span in range(col.value, len(col.members) - 1):
                    for start in range(len(col.members) - span):
                        problem += lpSum([get_var(col.members[start]), get_var(col.members[start+span])]) <= 1
            else:
                # For -n-, the sum of any range of n cells may contain at most n-1 blues
                for offset in range(len(col.members) - col.value + 1):
                    problem += lpSum(get_var(col.members[offset+i]) for i in range(col.value)) <= col.value - 1
    
    # Constraints equivalent to cell number information
    # Information only available when cell is revealed
    for cell in known:
        # The Obvious constraint: If the cell is revealed we know its variable already!
        # Optimisation TODO: Eliminate variables of known cells from the problem altogether
        problem += get_var(cell) == (1 if cell.kind is Cell.full else 0)
        
        # If the displays a number, the sum of its neighbourhood (radius 1 or 2) is known
        if cell.value is not None:
            problem += lpSum(get_var(neighbour) for neighbour in cell.members) == cell.value
        
        # Additional togetherness information available?
        # Note: Only relevant if value between 2 and 4.
        # In fact: The following code would do nonsense for 0,1,5,6!
        if cell.together is not None and cell.value >= 2 and cell.value <= 4:
            #        Note: Cells are ordered clockwise.
            # Convenience: Have it wrap around.
            def m(x): return cell.members[x % len(cell.members)]
            
            if cell.together:
                # note how togetherness is equivalent to the following
                # two patterns not occuring: "-X-" and the "X-X"
                # in other words: No lonely blue cell and no lonely gap
                for i in range(len(cell.members)):
                    # No lonely cell condition:
                    # Say m(i) is a blue.
                    # Then m(i-1) or m(i+1) must be blue.
                    # That means: -m(i-1) +m(i) -m(i+1) <= o
                    # Note that m(i+1) and m(i-1) only count
                    # if they are real neighbours.
                    cond = get_var(m(i))
                    if m(i).is_neighbor(m(i-1)):
                        cond -= get_var(m(i-1))
                    if m(i).is_neighbor(m(i+1)):
                        cond -= get_var(m(i+1))
                        
                    # no isolated cell
                    problem += cond <= 0
                    # no isolated gap (works by a similar argument)
                    problem += cond >= -1
            else:       
                # -n-: any circular range of n cells contains at most n-1 blues.
                for i in range(len(cell.members)):
                    # the range m(i), ..., m(i+n-1) may not all be blue if they are consecutive
                    if all(m(i+j).is_neighbor(m(i+j+1)) for j in range(cell.value-1)):
<<<<<<< HEAD
                        problem += lpSum(getVar(m(i+j)) for j in range(cell.value)) <= cell.value-1
    
    # We say, two cells are equivalent if they are subject
    # to the same constraints (not just equal, but the same)
    # if a cell can be blue/black an equivalent cell has those
    # options two, since they can switch places without affecting constraints
    # *Unless* there are togetherness constraints involved (see below).
    unknown   = [cell for cell in cells if cell.kind is None]
    eqClasses = collections.defaultdict(set)
    
    # note: the leftmost cell in the collection is the representative
    #       i.e. eqClasses[cell] points to the leftmost cell that is equivalent to cell.
    #       note that this is welldefined since cells are equivalent to themselves.
    for cell1 in unknown:
        for cell2 in unknown:
            if (related[cell1] == related[cell2]):
                eqClasses[cell1] = cell2
    
    # since cells subject to togetherness constraints cannot swap places
    # they must be their own representative and cannot be considered equivalent
    # to anyone but themselves.
    for cell in unknown:
        for constraint in related[cell]:
            if constraint.together:
                eqClasses[cell] = cell
    
    # from now on it will suffice to find information on the representatives
    rep = [ cell for cell in cells if eqClasses[cell] is cell ]
    
    print(len(rep), "/", len(unknown))
    
    # uncover holds all the deductions I can make.
    # Note: I do not want to yield them immediately,
    # since prove(...) will change the gamestate
    # and I don't want that to happen while working on it.
    uncover = []
=======
                        problem += lpSum(get_var(m(i+j)) for j in range(cell.value)) <= cell.value-1
>>>>>>> 9be3aaf7
    
    # For all cells that are unknown, we let the solver try to:
    #  1.) Minimise its variable
    #  2.) Maximise its variable
    # If the maximum is 0 then we know the cell must be blue  (since var=1 not possible)
    # If the minimum is 1 then we know the cell must be black (since var=0 not possible)
    for cell in cells:
        if cell.kind is Cell.unknown:
            # minimise variable of cell
            problem.setObjective(get_var(cell))
            # Debug: uncomment to output milp description
            # problem.writeLP('hexcells' + str(cell.id) + 'plus.lp')
            
            # Let the solver do its work (this is the slow step)
            problem.solve(solver=get_solver())
            
            # Minimum is 1 => Cell being black is impossible => Cell is blue
            if value(problem.objective) > 0.5:
                yield cell, Cell.full
            
            # We now minimise (-variable), i.e. we maximise (variable)
            problem.setObjective(-get_var(cell))
            # Debug: uncomment to output milp description
            # problem.writeLP('hexcells' + str(cell.id) + 'minus.lp')
            problem.solve(solver=get_solver())
            
            # Maximum is 0 => Cell is Black
            if -value(problem.objective) < 0.5:
                yield cell, Cell.empty<|MERGE_RESOLUTION|>--- conflicted
+++ resolved
@@ -23,13 +23,11 @@
 import os.path
 
 from pulp import *
-
 from common import *
 
-<<<<<<< HEAD
-def solve_assist(self):
-    cells   = list(self.all(Cell))
-    columns = list(self.all(Column))
+def solve_assist(scene):
+    cells   = list(scene.all(Cell))
+    columns = list(scene.all(Column))
     
     # related contains all the active conditions
     # a cell is a part of
@@ -38,16 +36,13 @@
         # Ignore unrevealed or uninformative cells
         if isinstance(cur, Cell) and (cur.kind is None or cur.value is None):
             continue
-        
         for x in cur.members:
             related[x].add(cur)
     
-    known = {it: it.kind for it in cells if it.kind is not Cell.unknown}
-    
-    return cells, columns, known, related
-
-=======
->>>>>>> 9be3aaf7
+    known     = {it: it.kind for it in cells if it.kind is not Cell.unknown}
+    unknown   = [cell for cell in cells if cell.kind is None]
+    solver    = get_solver()
+    return cells, columns, known, unknown, related, solver
 
 # Should return the solver that will be
 # invoked by PuLP to solve the MILPs.
@@ -68,8 +63,6 @@
     return None
     
 def solve(scene):
-    
-    # Optimisation TODO: Determine equivalance classes of variables.
     # Optimisation TODO: Remember cases for variables that did happen.
     # Optimisation TODO: Try to minimise/maximise several vars at once.
     
@@ -77,29 +70,30 @@
     # cells: All cells regardless of state (TODO: Filter those that are done)
     # columns: All columns regardless of state (TODO: Filter those that are done)
     # known: revealed cells
+    # unknown: unrevealed cells
     # related: Maps a cell to all relevant constraints (cells and columns) that it is a member of
-<<<<<<< HEAD
-    cells, columns, known, related = solve_assist(self)
-=======
-    cells, columns, known, related = scene.solve_assist()
->>>>>>> 9be3aaf7
+    # solver: MILP program to use
+    cells, columns, known, unknown, related, solver = solve_assist(scene)
+    
+    # code below chokes on completely solved scenes, fair enough
+    if len(unknown) == 0:
+        return
     
     # The MILP Problem (managed by PuLP)
     # all variables and constraint will be added to this problem
     problem = LpProblem("HexcellsMILP", LpMinimize)
     
     # Dictionary of Variables.
-    # For every cell there is a boolean variable
+    # For every unknown cell there is a boolean variable
     # The value of 1 means the cell is blue, 0 means the cell is black.
     # The eventual goal is to determine combinations of values fulfilling all constraints.
-    dic     = LpVariable.dicts('v', [str(cell.id) for cell in cells], 0, 1, 'Binary')
-    
-    # Convenience: Maps a cell to the corresponding variable:
+    dic     = LpVariable.dicts('v', [str(cell.id) for cell in cells if cell.kind is None], 0, 1, 'Binary')
+    
+    # Convenience: Maps a cell to the corresponding variable (or constant if its known already):
     def get_var(cell):
-        return dic[str(cell.id)]
-    
-    total    = sum(1 for cell in cells if cell.kind is Cell.full) + scene.remaining
-    problem += lpSum(get_var(cell) for cell in cells) == total
+        return dic[str(cell.id)] if cell.kind is None else cell.kind
+    
+    problem += lpSum(get_var(cell) for cell in unknown) == scene.remaining
     
     # Constraints equivalent to column number information
     for col in columns:
@@ -122,10 +116,6 @@
     # Constraints equivalent to cell number information
     # Information only available when cell is revealed
     for cell in known:
-        # The Obvious constraint: If the cell is revealed we know its variable already!
-        # Optimisation TODO: Eliminate variables of known cells from the problem altogether
-        problem += get_var(cell) == (1 if cell.kind is Cell.full else 0)
-        
         # If the displays a number, the sum of its neighbourhood (radius 1 or 2) is known
         if cell.value is not None:
             problem += lpSum(get_var(neighbour) for neighbour in cell.members) == cell.value
@@ -164,16 +154,14 @@
                 for i in range(len(cell.members)):
                     # the range m(i), ..., m(i+n-1) may not all be blue if they are consecutive
                     if all(m(i+j).is_neighbor(m(i+j+1)) for j in range(cell.value-1)):
-<<<<<<< HEAD
-                        problem += lpSum(getVar(m(i+j)) for j in range(cell.value)) <= cell.value-1
-    
+                        problem += lpSum(get_var(m(i+j)) for j in range(cell.value)) <= cell.value-1
+
     # We say, two cells are equivalent if they are subject
     # to the same constraints (not just equal, but the same)
     # if a cell can be blue/black an equivalent cell has those
     # options two, since they can switch places without affecting constraints
     # *Unless* there are togetherness constraints involved (see below).
-    unknown   = [cell for cell in cells if cell.kind is None]
-    eqClasses = collections.defaultdict(set)
+    eqClasses = dict()
     
     # note: the leftmost cell in the collection is the representative
     #       i.e. eqClasses[cell] points to the leftmost cell that is equivalent to cell.
@@ -188,48 +176,102 @@
     # to anyone but themselves.
     for cell in unknown:
         for constraint in related[cell]:
-            if constraint.together:
+           if constraint.together is not None:
                 eqClasses[cell] = cell
     
     # from now on it will suffice to find information on the representatives
-    rep = [ cell for cell in cells if eqClasses[cell] is cell ]
-    
-    print(len(rep), "/", len(unknown))
+    representatives = [ cell for cell in unknown if eqClasses[cell] is cell ]
     
     # uncover holds all the deductions I can make.
     # Note: I do not want to yield them immediately,
     # since prove(...) will change the gamestate
     # and I don't want that to happen while working on it.
     uncover = []
-=======
-                        problem += lpSum(get_var(m(i+j)) for j in range(cell.value)) <= cell.value-1
->>>>>>> 9be3aaf7
-    
-    # For all cells that are unknown, we let the solver try to:
-    #  1.) Minimise its variable
-    #  2.) Maximise its variable
-    # If the maximum is 0 then we know the cell must be blue  (since var=1 not possible)
-    # If the minimum is 1 then we know the cell must be black (since var=0 not possible)
-    for cell in cells:
-        if cell.kind is Cell.unknown:
-            # minimise variable of cell
-            problem.setObjective(get_var(cell))
-            # Debug: uncomment to output milp description
-            # problem.writeLP('hexcells' + str(cell.id) + 'plus.lp')
-            
-            # Let the solver do its work (this is the slow step)
-            problem.solve(solver=get_solver())
-            
-            # Minimum is 1 => Cell being black is impossible => Cell is blue
-            if value(problem.objective) > 0.5:
-                yield cell, Cell.full
-            
-            # We now minimise (-variable), i.e. we maximise (variable)
-            problem.setObjective(-get_var(cell))
-            # Debug: uncomment to output milp description
-            # problem.writeLP('hexcells' + str(cell.id) + 'minus.lp')
-            problem.solve(solver=get_solver())
-            
-            # Maximum is 0 => Cell is Black
-            if -value(problem.objective) < 0.5:
-                yield cell, Cell.empty+    
+    # First, get any solution
+    problem.setObjective(lpSum(0)) # no optimisation function yet
+    problem.solve(solver)
+    
+    def getTrueFalsePartition():
+        trueSet  = set()
+        falseSet = set()
+        
+        for cell in unknown:
+            if value(get_var(cell)) == 0:
+                falseSet.add(cell)
+            else:
+                trueSet.add(cell)
+        return trueSet, falseSet
+    
+    T, F = getTrueFalsePartition()
+    
+    # Now try to vary as much away from the
+    # initial solution as possible:
+    # We try to make the variables True, that were False before
+    # and vice versa. If no change could be achieved, then
+    # the remaining variables have their unique possible value.
+    
+    print("starting solve")
+    
+    while True:
+        print("doing solve")
+        # new objective: try to vary as much from known values as possible
+        problem.setObjective(lpSum(get_var(t) for t in T) - lpSum(get_var(f) for f in F))
+        problem.solve(solver)
+        
+        print(value(problem.objective), ",", len(T), ", ", len(F))
+        if (value(problem.objective) == len(T)):
+            break;
+        
+        T_new, F_new = getTrueFalsePartition()
+        
+        # remove the cells from T that are now false
+        T = T.difference(F_new)
+        F = F.difference(T_new)
+    
+    # minimising T - F yielded T
+    # i.e. the vars in T cannot help but be 1
+    # and  the vars in F cannot help but be 0
+    for t in T:
+        yield t, Cell.full
+    for f in F:
+        yield f, Cell.empty
+    
+
+# This old code handled the variables independently
+# creating tons of milps. The above solution tries
+# to find more information per call to the solver and
+# succeeds in doing so.
+    
+#    # Idea: For all cells that are unknown, we let the solver try to:
+#    #  1.) Minimise its variable
+#    #  2.) Maximise its variable
+#    # If the maximum is 0 then we know the cell must be blue  (since var=1 not possible)
+#    # If the minimum is 1 then we know the cell must be black (since var=0 not possible)
+#    for cell in representatives:
+#        # minimise variable of cell
+#        problem.setObjective(get_var(cell))
+#        # Debug: uncomment to output milp description
+#        # problem.writeLP('hexcells' + str(cell.id) + 'plus.lp')
+#        
+#        # Let the solver do its work (this is the slow step)
+#        problem.solve(solver)
+#        
+#        # Minimum is 1 => Cell being black is impossible => Cell is blue
+#        if value(problem.objective) == 1:
+#            for other in unknown:
+#                if eqClasses[other] == cell:
+#                    yield other, Cell.full
+#        
+#        # We now minimise (-variable), i.e. we maximise (variable)
+#        problem.setObjective(-get_var(cell))
+#        # Debug: uncomment to output milp description
+#        # problem.writeLP('hexcells' + str(cell.id) + 'minus.lp')
+#        problem.solve(solver)
+#        
+#        # Maximum is 0 => Cell is Black
+#        if -value(problem.objective) == 0:
+#            for other in unknown:
+#                if eqClasses[other] == cell:
+#                    yield other, Cell.empty
+#